--- conflicted
+++ resolved
@@ -38,12 +38,7 @@
     "postcss": "^8.4.26",
     "prettier": "^3.0.3",
     "tailwindcss": "^3.3.5",
-<<<<<<< HEAD
     "typescript": "^5.6.3",
-    "vite": "^5.4.8"
-=======
-    "typescript": "^5.2.2",
     "vite": "^6.2.6"
->>>>>>> ff171fdf
   }
 }