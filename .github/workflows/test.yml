name: pull-request

on: 
  pull_request:

jobs:
  test-unix:
    strategy:
      fail-fast: false
      matrix:
        platform:
        - ubuntu
        - macOS
        - windows
        go:
<<<<<<< HEAD
=======
        - 1.22.x
>>>>>>> 8049d101
        - 1.23.x
        - 1.24.x
    name: '${{ matrix.platform }} | ${{ matrix.go }}'
    runs-on: ${{ matrix.platform }}-latest
    steps:
      - name: Checkout
        uses: actions/checkout@v3
        with:
          fetch-depth: 0

      - name: Set up Go
        uses: actions/setup-go@v4
        with:
          go-version: ${{ matrix.go }}

      - name: Test
        run: |
          go test ./...
          go test -race ./...<|MERGE_RESOLUTION|>--- conflicted
+++ resolved
@@ -13,10 +13,7 @@
         - macOS
         - windows
         go:
-<<<<<<< HEAD
-=======
         - 1.22.x
->>>>>>> 8049d101
         - 1.23.x
         - 1.24.x
     name: '${{ matrix.platform }} | ${{ matrix.go }}'
